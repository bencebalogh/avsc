/* jshint node: true */

// TODO: Remove Type and LogicalType from types map on next major version.
// TODO: Add schema inference capabilities (as writable stream?).
// TODO: Use toFastProperties on type reverse indices.
// TODO: Allow configuring when to write the size when writing arrays and maps,
// and customizing their block size.
// TODO: Code-generate `compare` and `clone` record and union methods.

'use strict';

var utils = require('./utils'),
    buffer = require('buffer'), // For `SlowBuffer`.
    util = require('util');


// Convenience imports.
var Tap = utils.Tap;
var f = util.format;

// All Avro types.
var TYPES = {
  'array': ArrayType,
  'boolean': BooleanType,
  'bytes': BytesType,
  'double': DoubleType,
  'enum': EnumType,
  'error': RecordType,
  'fixed': FixedType,
  'float': FloatType,
  'int': IntType,
  'long': LongType,
  'map': MapType,
  'null': NullType,
  'record': RecordType,
  'request': RecordType,
  'string': StringType,
  'union': UnionType
};

// Valid (field, type, and symbol) name regex.
var NAME_PATTERN = /^[A-Za-z_][A-Za-z0-9_]*$/;

// Random generator.
var RANDOM = new utils.Lcg();

// Encoding tap (shared for performance).
var TAP = new Tap(new buffer.SlowBuffer(1024));

// Path prefix for validity checks (shared for performance).
var PATH = [];

// Currently active logical type, used for name redirection.
var LOGICAL_TYPE = null;


/**
 * Schema parsing entry point.
 *
 * It isn't exposed directly but called from `parse` inside `index.js` (node)
 * or `avsc.js` (browserify) which each add convenience functionality.
 *
 */
function createType(attrs, opts) {
  if (attrs === null) {
    // Let's be helpful for this common error.
    throw new Error('invalid type: null (did you mean "null"?)');
  }
  if (attrs instanceof Type) {
    return attrs;
  }

  // Initialize registry, etc. if necessary.
  opts = updateOpts(opts);

  var type;
  if (typeof attrs == 'string') { // Type reference.
    if (opts.namespace && !~attrs.indexOf('.') && !isPrimitive(attrs)) {
      attrs = opts.namespace + '.' + attrs;
    }
    type = opts.registry[attrs];
    if (type) {
      // Type was already defined, return it.
      return type;
    }
    if (isPrimitive(attrs)) {
      // Reference to a primitive type. These are also defined names by default
      // so we create the appropriate type and it to the registry for future
      // reference.
      return opts.registry[attrs] = createType({type: attrs}, opts);
    }
    throw new Error(f('undefined type name: %s', attrs));
  }

  if (opts.typeHook && (type = opts.typeHook(attrs, opts))) {
    if (!(type instanceof Type)) {
      throw new Error(f('invalid typehook return value: %j', type));
    }
    return type;
  }

  if (attrs.logicalType && !LOGICAL_TYPE) {
    var DerivedType = opts.logicalTypes[attrs.logicalType];
    if (DerivedType) {
      var namespace = opts.namespace;
      var registry = {};
      Object.keys(opts.registry).forEach(function (key) {
        registry[key] = opts.registry[key];
      });
      try {
        return new DerivedType(attrs, opts);
      } catch (err) {
        if (opts.assertLogicalTypes) {
          // The spec mandates that we fall through to the underlying type if
          // the logical type is invalid. We provide this option to ease
          // debugging.
          throw err;
        }
        LOGICAL_TYPE = null;
        opts.namespace = namespace;
        opts.registry = registry;
      }
    }
  }

  if (attrs instanceof Array) { // Union.
    type = new UnionType(attrs, opts);
  } else { // New type definition.
    type = (function (typeName) {
      var Type = TYPES[typeName];
      if (Type === undefined) {
        throw new Error(f('unknown type: %j', typeName));
      }
      return new Type(attrs, opts);
    })(attrs.type);
  }
  return type;
}

/**
 * "Abstract" base Avro type class.
 *
 * This class' constructor will register any named types to support
 * recursive schemas.
 *
 * All type values are represented in memory similarly to their JSON
 * representation, except for `bytes` and `fixed` which are represented as
 * `Buffer`s. See individual subclasses for details.
 *
 */
function Type(registry) {
  var name = this._name;
  var type = LOGICAL_TYPE || this;
  LOGICAL_TYPE = null;

  if (registry === undefined || name === undefined) {
    return;
  }

  var prev = registry[name];
  if (prev !== undefined) {
    throw new Error(f('duplicate type name: %s', name));
  }
  registry[name] = type;
}

Type.__reset = function (size) { TAP.buf = new buffer.SlowBuffer(size); };

Type.prototype.createResolver = function (type, opts) {
  if (!(type instanceof Type)) {
    // More explicit error message than the "incompatible type" thrown
    // otherwise (especially because of the overridden `toJSON` method).
    throw new Error(f('not a type: %j', type));
  }

  if (type instanceof LogicalType && !(this instanceof LogicalType)) {
    // Trying to read a logical type as a built-in: unwrap the logical type.
    return this.createResolver(type._underlyingType, opts);
  }

  opts = opts || {};
  opts.registry = opts.registry || {};

  var resolver, key;
  if (this instanceof RecordType && type instanceof RecordType) {
    key = this._name + ':' + type._name; // ':' is illegal in Avro type names.
    resolver = opts.registry[key];
    if (resolver) {
      return resolver;
    }
  }

  resolver = new Resolver(this);
  if (key) { // Register resolver early for recursive schemas.
    opts.registry[key] = resolver;
  }

  if (type instanceof UnionType) {
    var resolvers = type._types.map(function (t) {
      return this.createResolver(t, opts);
    }, this);
    resolver._read = function (tap) {
      var index = tap.readLong();
      var resolver = resolvers[index];
      if (resolver === undefined) {
        throw new Error(f('invalid union index: %s', index));
      }
      return resolvers[index]._read(tap);
    };
  } else {
    this._updateResolver(resolver, type, opts);
  }

  if (!resolver._read) {
    throw new Error(f('cannot read %s as %s', type, this));
  }
  return resolver;
};

Type.prototype.decode = function (buf, pos, resolver) {
  var tap = new Tap(buf);
  tap.pos = pos | 0;
  var val = readValue(this, tap, resolver);
  if (!tap.isValid()) {
    return {value: undefined, offset: -1};
  }
  return {value: val, offset: tap.pos};
};

Type.prototype.encode = function (val, buf, pos) {
  var tap = new Tap(buf);
  tap.pos = pos | 0;
  this._write(tap, val);
  if (!tap.isValid()) {
    // Don't throw as there is no way to predict this. We also return the
    // number of missing bytes to ease resizing.
    return buf.length - tap.pos;
  }
  return tap.pos;
};

Type.prototype.fromBuffer = function (buf, resolver, noCheck) {
  var tap = new Tap(buf);
  var val = readValue(this, tap, resolver, noCheck);
  if (!tap.isValid()) {
    throw new Error('truncated buffer');
  }
  if (!noCheck && tap.pos < buf.length) {
    throw new Error('trailing data');
  }
  return val;
};

Type.prototype.toBuffer = function (val) {
  TAP.pos = 0;
  this._write(TAP, val);
  if (!TAP.isValid()) {
    Type.__reset(2 * TAP.pos);
    TAP.pos = 0;
    this._write(TAP, val);
  }
  var buf = new Buffer(TAP.pos);
  TAP.buf.copy(buf, 0, 0, TAP.pos);
  return buf;
};

Type.prototype.fromString = function (str) {
  return this._copy(JSON.parse(str), {coerce: 2});
};

Type.prototype.toString = function (val) {
  if (val === undefined) {
    // Consistent behavior with standard `toString` expectations.
    return this.getSchema(true);
  }
  return JSON.stringify(this._copy(val, {coerce: 3}));
};

Type.prototype.clone = function (val, opts) {
  if (opts) {
    opts = {
      coerce: !!opts.coerceBuffers | 0, // Coerce JSON to Buffer.
      fieldHook: opts.fieldHook,
      wrap: !!opts.wrapUnions | 0 // Wrap first match into union.
    };
  }
  return this._copy(val, opts);
};

Type.prototype.isValid = function (val, opts) {
  while (PATH.length) {
    // In case the previous `isValid` call didn't complete successfully (e.g.
    // if an exception was thrown, but then caught in client code), `PATH`
    // might be non-empty, we must manually clear it.
    PATH.pop();
  }
  return this._check(val, opts && opts.errorHook);
};

Type.prototype.compareBuffers = function (buf1, buf2) {
  return this._match(new Tap(buf1), new Tap(buf2));
};

Type.prototype.getName = function (noRef) {
  return noRef ? getTypeName(this) : this._name;
};

Type.prototype.getSchema = function (noDeref) {
  return stringify(this, noDeref);
};

Type.prototype.getFingerprint = function (algorithm) {
  return utils.getFingerprint(this.getSchema(), algorithm);
};

Type.prototype.inspect = function () {
  if (this instanceof PrimitiveType) {
    return f('<%s>', this.constructor.name);
  } else {
    var obj = JSON.parse(this.getSchema(true)); // Slow, only for debugging.
    if (typeof obj == 'object') {
      obj.type = undefined; // Would be redundant with constructor name.
    }
    return f('<%s %j>', this.constructor.name, obj);
  }
};

Type.prototype._check = utils.abstractFunction;
Type.prototype._copy = utils.abstractFunction;
Type.prototype._match = utils.abstractFunction;
Type.prototype._read = utils.abstractFunction;
Type.prototype._skip = utils.abstractFunction;
Type.prototype._updateResolver = utils.abstractFunction;
Type.prototype._write = utils.abstractFunction;
Type.prototype.compare = utils.abstractFunction;
Type.prototype.random = utils.abstractFunction;

// Implementations.

/**
 * Base primitive Avro type.
 *
 * Most of the primitive types share the same cloning and resolution
 * mechanisms, provided by this class. This class also lets us conveniently
 * check whether a type is a primitive using `instanceof`.
 *
 */
function PrimitiveType() { Type.call(this); }
util.inherits(PrimitiveType, Type);
PrimitiveType.prototype._updateResolver = function (resolver, type) {
  if (type.constructor === this.constructor) {
    resolver._read = this._read;
  }
};
PrimitiveType.prototype._copy = function (val) {
  this._check(val, throwInvalidError);
  return val;
};
PrimitiveType.prototype.compare = utils.compare;

/**
 * Nulls.
 *
 */
function NullType() { PrimitiveType.call(this); }
util.inherits(NullType, PrimitiveType);
NullType.prototype._check = function (val, cb) {
  var b = val === null;
  if (!b && cb) {
    cb(PATH.slice(), val, this);
  }
  return b;
};
NullType.prototype._read = function () { return null; };
NullType.prototype._skip = function () {};
NullType.prototype._write = function (tap, val) {
  if (val !== null) {
    throwInvalidError(null, val, this);
  }
};
NullType.prototype._match = function () { return 0; };
NullType.prototype.compare = NullType.prototype._match;
NullType.prototype.random = NullType.prototype._read;
NullType.prototype.toJSON = function () { return 'null'; };

/**
 * Booleans.
 *
 */
function BooleanType() { PrimitiveType.call(this); }
util.inherits(BooleanType, PrimitiveType);
BooleanType.prototype._check = function (val, cb) {
  var b = typeof val == 'boolean';
  if (!b && cb) {
    cb(PATH.slice(), val, this);
  }
  return b;
};
BooleanType.prototype._read = function (tap) { return tap.readBoolean(); };
BooleanType.prototype._skip = function (tap) { tap.skipBoolean(); };
BooleanType.prototype._write = function (tap, val) {
  if (typeof val != 'boolean') {
    throwInvalidError(null, val, this);
  }
  tap.writeBoolean(val);
};
BooleanType.prototype._match = function (tap1, tap2) {
  return tap1.matchBoolean(tap2);
};
BooleanType.prototype.random = function () { return RANDOM.nextBoolean(); };
BooleanType.prototype.toJSON = function () { return 'boolean'; };

/**
 * Integers.
 *
 */
function IntType() { PrimitiveType.call(this); }
util.inherits(IntType, PrimitiveType);
IntType.prototype._check = function (val, cb) {
  var b = val === (val | 0);
  if (!b && cb) {
    cb(PATH.slice(), val, this);
  }
  return b;
};
IntType.prototype._read = function (tap) { return tap.readInt(); };
IntType.prototype._skip = function (tap) { tap.skipInt(); };
IntType.prototype._write = function (tap, val) {
  if (val !== (val | 0)) {
    throwInvalidError(null, val, this);
  }
  tap.writeInt(val);
};
IntType.prototype._match = function (tap1, tap2) {
  return tap1.matchInt(tap2);
};
IntType.prototype.random = function () { return RANDOM.nextInt(1000) | 0; };
IntType.prototype.toJSON = function () { return 'int'; };

/**
 * Longs.
 *
 * We can't capture all the range unfortunately since JavaScript represents all
 * numbers internally as `double`s, so the default implementation plays safe
 * and throws rather than potentially silently change the data. See `using` or
 * `AbstractLongType` below for a way to implement a custom long type.
 *
 */
function LongType() { PrimitiveType.call(this); }
util.inherits(LongType, PrimitiveType);
LongType.prototype._check = function (val, cb) {
  var b = typeof val == 'number' && val % 1 === 0 && isSafeLong(val);
  if (!b && cb) {
    cb(PATH.slice(), val, this);
  }
  return b;
};
LongType.prototype._read = function (tap) {
  var n = tap.readLong();
  if (!isSafeLong(n)) {
    throw new Error('potential precision loss');
  }
  return n;
};
LongType.prototype._skip = function (tap) { tap.skipLong(); };
LongType.prototype._write = function (tap, val) {
  if (typeof val != 'number' || val % 1 || !isSafeLong(val)) {
    throwInvalidError(null, val, this);
  }
  tap.writeLong(val);
};
LongType.prototype._match = function (tap1, tap2) {
  return tap1.matchLong(tap2);
};
LongType.prototype._updateResolver = function (resolver, type) {
  if (type instanceof LongType || type instanceof IntType) {
    resolver._read = type._read;
  }
};
LongType.prototype.random = function () { return RANDOM.nextInt(); };
LongType.prototype.toJSON = function () { return 'long'; };
LongType.using = function (methods, noUnpack) {
  methods = methods || {}; // Will give a more helpful error message.
  // We map some of the methods to a different name to be able to intercept
  // their input and output (otherwise we wouldn't be able to perform any
  // unpacking logic, and the type wouldn't work when nested).
  var mapping = {
    toBuffer: '_toBuffer',
    fromBuffer: '_fromBuffer',
    fromJSON: '_fromJSON',
    toJSON: '_toJSON',
    isValid: '_isValid',
    compare: 'compare'
  };
  var type = new AbstractLongType(noUnpack);
  Object.keys(mapping).forEach(function (name) {
    if (methods[name] === undefined) {
      throw new Error(f('missing method implementation: %s', name));
    }
    type[mapping[name]] = methods[name];
  });
  return type;
};

/**
 * Floats.
 *
 */
function FloatType() { PrimitiveType.call(this); }
util.inherits(FloatType, PrimitiveType);
FloatType.prototype._check = function (val, cb) {
  var b = typeof val == 'number';
  if (!b && cb) {
    cb(PATH.slice(), val, this);
  }
  return b;
};
FloatType.prototype._read = function (tap) { return tap.readFloat(); };
FloatType.prototype._skip = function (tap) { tap.skipFloat(); };
FloatType.prototype._write = function (tap, val) {
  if (typeof val != 'number') {
    throwInvalidError(null, val, this);
  }
  tap.writeFloat(val);
};
FloatType.prototype._match = function (tap1, tap2) {
  return tap1.matchFloat(tap2);
};
FloatType.prototype._updateResolver = function (resolver, type) {
  if (
    type instanceof FloatType ||
    type instanceof LongType ||
    type instanceof IntType
  ) {
    resolver._read = type._read;
  }
};
FloatType.prototype.random = function () { return RANDOM.nextFloat(1e3); };
FloatType.prototype.toJSON = function () { return 'float'; };

/**
 * Doubles.
 *
 */
function DoubleType() { PrimitiveType.call(this); }
util.inherits(DoubleType, PrimitiveType);
DoubleType.prototype._check = function (val, cb) {
  var b = typeof val == 'number';
  if (!b && cb) {
    cb(PATH.slice(), val, this);
  }
  return b;
};
DoubleType.prototype._read = function (tap) { return tap.readDouble(); };
DoubleType.prototype._skip = function (tap) { tap.skipDouble(); };
DoubleType.prototype._write = function (tap, val) {
  if (typeof val != 'number') {
    throwInvalidError(null, val, this);
  }
  tap.writeDouble(val);
};
DoubleType.prototype._match = function (tap1, tap2) {
  return tap1.matchDouble(tap2);
};
DoubleType.prototype._updateResolver = function (resolver, type) {
  if (
    type instanceof DoubleType ||
    type instanceof FloatType ||
    type instanceof LongType ||
    type instanceof IntType
  ) {
    resolver._read = type._read;
  }
};
DoubleType.prototype.random = function () { return RANDOM.nextFloat(); };
DoubleType.prototype.toJSON = function () { return 'double'; };

/**
 * Strings.
 *
 */
function StringType() { PrimitiveType.call(this); }
util.inherits(StringType, PrimitiveType);
StringType.prototype._check = function (val, cb) {
  var b = typeof val == 'string';
  if (!b && cb) {
    cb(PATH.slice(), val, this);
  }
  return b;
};
StringType.prototype._read = function (tap) { return tap.readString(); };
StringType.prototype._skip = function (tap) { tap.skipString(); };
StringType.prototype._write = function (tap, val) {
  if (typeof val != 'string') {
    throwInvalidError(null, val, this);
  }
  tap.writeString(val);
};
StringType.prototype._match = function (tap1, tap2) {
  return tap1.matchString(tap2);
};
StringType.prototype._updateResolver = function (resolver, type) {
  if (type instanceof StringType || type instanceof BytesType) {
    resolver._read = this._read;
  }
};
StringType.prototype.random = function () {
  return RANDOM.nextString(RANDOM.nextInt(32));
};
StringType.prototype.toJSON = function () { return 'string'; };

/**
 * Bytes.
 *
 * These are represented in memory as `Buffer`s rather than binary-encoded
 * strings. This is more efficient (when decoding/encoding from bytes, the
 * common use-case), idiomatic, and convenient.
 *
 * Note the coercion in `_copy`.
 *
 */
function BytesType() { PrimitiveType.call(this); }
util.inherits(BytesType, PrimitiveType);
BytesType.prototype._check = function (val, cb) {
  var b = Buffer.isBuffer(val);
  if (!b && cb) {
    cb(PATH.slice(), val, this);
  }
  return b;
};
BytesType.prototype._read = function (tap) { return tap.readBytes(); };
BytesType.prototype._skip = function (tap) { tap.skipBytes(); };
BytesType.prototype._write = function (tap, val) {
  if (!Buffer.isBuffer(val)) {
    throwInvalidError(null, val, this);
  }
  tap.writeBytes(val);
};
BytesType.prototype._match = function (tap1, tap2) {
  return tap1.matchBytes(tap2);
};
BytesType.prototype._updateResolver = StringType.prototype._updateResolver;
BytesType.prototype._copy = function (obj, opts) {
  var buf;
  switch ((opts && opts.coerce) | 0) {
    case 3: // Coerce buffers to strings.
      this._check(obj, throwInvalidError);
      return obj.toString('binary');
    case 2: // Coerce strings to buffers.
      if (typeof obj != 'string') {
        throw new Error(f('cannot coerce to buffer: %j', obj));
      }
      buf = new Buffer(obj, 'binary');
      this._check(buf, throwInvalidError);
      return buf;
    case 1: // Coerce buffer JSON representation to buffers.
      if (!obj || obj.type !== 'Buffer' || !(obj.data instanceof Array)) {
        throw new Error(f('cannot coerce to buffer: %j', obj));
      }
      buf = new Buffer(obj.data);
      this._check(buf, throwInvalidError);
      return buf;
    default: // Copy buffer.
      this._check(obj, throwInvalidError);
      return new Buffer(obj);
  }
};
BytesType.prototype.compare = Buffer.compare;
BytesType.prototype.random = function () {
  return RANDOM.nextBuffer(RANDOM.nextInt(32));
};
BytesType.prototype.toJSON = function () { return 'bytes'; };

/**
 * Avro unions.
 *
 * Unions are represented in memory similarly to their JSON representation
 * (i.e. inside an object with single key the name of the contained type).
 *
 * This is not ideal, but is the most efficient way to unambiguously support
 * all unions. Here are a few reasons why the wrapping object is necessary:
 *
 * + Unions with multiple number types would have undefined behavior, unless
 *   numbers are wrapped (either everywhere, leading to large performance and
 *   convenience costs; or only when necessary inside unions, making it hard to
 *   understand when numbers are wrapped or not).
 * + Fixed types would have to be wrapped to be distinguished from bytes.
 * + Using record's constructor names would work (after a slight change to use
 *   the fully qualified name), but would mean that generic objects could no
 *   longer be valid records (making it inconvenient to do simple things like
 *   creating new records).
 *
 * Lore: In the past (until d304cab), there used to be an "unwrapped union
 * type" which directly exposed its values, without the wrapping object
 * (similarly to Avro's python implementation). It was removed to keep all
 * representations consistent and make this library simpler to understand
 * (conversions, e.g. for schema evolution, between representations were
 * particularly confusing). Encoding was also much slower (worst case
 * complexity linear in the number of types in the union).
 *
 */
function UnionType(attrs, opts) {
  if (!(attrs instanceof Array)) {
    throw new Error(f('non-array union schema: %j', attrs));
  }
  if (!attrs.length) {
    throw new Error('empty union');
  }

  var namespace = opts && opts.namespace;
  opts = updateOpts(opts, attrs);

  Type.call(this);
  this._types = attrs.map(function (obj) { return createType(obj, opts); });

  this._indices = {};
  this._types.forEach(function (type, i) {
    if (type instanceof UnionType) {
      throw new Error('unions cannot be directly nested');
    }
    var name = type._name || getTypeName(type);
    if (this._indices[name] !== undefined) {
      throw new Error(f('duplicate union name: %j', name));
    }
    this._indices[name] = i;
  }, this);

  this._constructors = this._types.map(function (type) {
    // jshint -W054
    var name = type._name || getTypeName(type);
    if (name === 'null') {
      return null;
    }
    var body;
    if (~name.indexOf('.')) { // Qualified name.
      body = 'this[\'' + name + '\'] = val;';
    } else {
      body = 'this.' + name + ' = val;';
    }
    return new Function('val', body);
  });

  opts.namespace = namespace;
}
util.inherits(UnionType, Type);

UnionType.prototype._check = function (val, cb) {
  var b = false;
  if (val === null) {
    // Shortcut type lookup in this case.
    b = this._indices['null'] !== undefined;
  } else if (typeof val == 'object') {
    var keys = Object.keys(val);
    if (keys.length === 1) {
      // We require a single key here to ensure that writes are correct and
      // efficient as soon as a record passes this check.
      var name = keys[0];
      var index = this._indices[name];
      if (index !== undefined) {
        PATH.push(name);
        b = this._types[index]._check(val[name], cb);
        PATH.pop();
        return b;
      }
    }
  }
  if (!b && cb) {
    cb(PATH.slice(), val, this);
  }
  return b;
};

UnionType.prototype._read = function (tap) {
  var index = tap.readLong();
  var Class = this._constructors[index];
  if (Class) {
    return new Class(this._types[index]._read(tap));
  } else if (Class === null) {
    return null;
  } else {
    throw new Error(f('invalid union index: %s', index));
  }
};

UnionType.prototype._skip = function (tap) {
  this._types[tap.readLong()]._skip(tap);
};

UnionType.prototype._write = function (tap, val) {
  var index, keys, name;
  if (val === null) {
    index = this._indices['null'];
    if (index === undefined) {
      throwInvalidError(null, val, this);
    }
    tap.writeLong(index);
  } else {
    keys = Object.keys(val);
    if (keys.length === 1) {
      name = keys[0];
      index = this._indices[name];
    }
    if (index === undefined) {
      throwInvalidError(null, val, this);
    }
    tap.writeLong(index);
    this._types[index]._write(tap, val[name]);
  }
};

UnionType.prototype._match = function (tap1, tap2) {
  var n1 = tap1.readLong();
  var n2 = tap2.readLong();
  if (n1 === n2) {
    return this._types[n1]._match(tap1, tap2);
  } else {
    return n1 < n2 ? -1 : 1;
  }
};

UnionType.prototype._updateResolver = function (resolver, type, opts) {
  // jshint -W083
  // (The loop exits after the first function is created.)
  var i, l, typeResolver, Class;
  for (i = 0, l = this._types.length; i < l; i++) {
    try {
      typeResolver = this._types[i].createResolver(type, opts);
    } catch (err) {
      continue;
    }
    Class = this._constructors[i];
    if (Class) {
      resolver._read = function (tap) {
        return new Class(typeResolver._read(tap));
      };
    } else {
      resolver._read = function () { return null; };
    }
    return;
  }
};

UnionType.prototype._copy = function (val, opts) {
  var wrap = opts && opts.wrap | 0;
  if (wrap === 2) {
    // Promote into first type (used for schema defaults).
    if (val === null && this._constructors[0] === null) {
      return null;
    }
    return new this._constructors[0](this._types[0]._copy(val, opts));
  }
  if (val === null && this._indices['null'] !== undefined) {
    return null;
  }

  var i, l, obj;
  if (typeof val == 'object') {
    var keys = Object.keys(val);
    if (keys.length === 1) {
      var name = keys[0];
      i = this._indices[name];
      if (i === undefined) {
        // We are a bit more flexible than in `_check` here since we have
        // to deal with other serializers being less strict, so we fall
        // back to looking up unqualified names.
        var j, type;
        for (j = 0, l = this._types.length; j < l; j++) {
          type = this._types[j];
          if (type._name && name === unqualify(type._name)) {
            i = j;
            break;
          }
        }
      }
      if (i !== undefined) {
        obj = this._types[i]._copy(val[name], opts);
      }
    }
  }
  if (wrap === 1 && obj === undefined) {
    // Try promoting into first match (convenience, slow).
    i = 0;
    l = this._types.length;
    while (i < l && obj === undefined) {
      try {
        obj = this._types[i]._copy(val, opts);
      } catch (err) {
        i++;
      }
    }
  }
  if (obj !== undefined) {
    return new this._constructors[i](obj);
  }
  throwInvalidError(null, val, this);
};

UnionType.prototype.compare = function (val1, val2) {
  var name1 = val1 === null ? 'null' : Object.keys(val1)[0];
  var name2 = val2 === null ? 'null' : Object.keys(val2)[0];
  var index = this._indices[name1];
  if (name1 === name2) {
    return name1 === 'null' ?
      0 :
      this._types[index].compare(val1[name1], val2[name1]);
  } else {
    return utils.compare(index, this._indices[name2]);
  }
};

UnionType.prototype.getTypes = function () { return this._types.slice(); };

UnionType.prototype.random = function () {
  var index = RANDOM.nextInt(this._types.length);
  var Class = this._constructors[index];
  if (!Class) {
    return null;
  }
  return new Class(this._types[index].random());
};

UnionType.prototype.toJSON = function () { return this._types; };

/**
 * Avro enum type.
 *
 * Represented as strings (with allowed values from the set of symbols). Using
 * integers would be a reasonable option, but the performance boost is arguably
 * offset by the legibility cost and the extra deviation from the JSON encoding
 * convention.
 *
 * An integer representation can still be used (e.g. for compatibility with
 * TypeScript `enum`s) by overriding the `EnumType` with a `LongType` (e.g. via
 * `parse`'s registry).
 *
 */
function EnumType(attrs, opts) {
  if (!(attrs.symbols instanceof Array) || !attrs.symbols.length) {
    throw new Error(f('invalid %j enum symbols: %j', attrs.name, attrs));
  }

  var namespace = opts && opts.namespace;
  opts = updateOpts(opts, attrs);

  var resolutions = resolveNames(attrs, opts.namespace);
  this._name = resolutions.name;
  this._symbols = attrs.symbols;
  this._aliases = resolutions.aliases;
  Type.call(this, opts.registry);

  this._indices = {};
  this._symbols.forEach(function (symbol, i) {
    if (!NAME_PATTERN.test(symbol)) {
      throw new Error(f('invalid %s symbol: %j', this, symbol));
    }
    if (this._indices[symbol] !== undefined) {
      throw new Error(f('duplicate %s symbol: %j', this, symbol));
    }
    this._indices[symbol] = i;
  }, this);

  opts.namespace = namespace;
}
util.inherits(EnumType, Type);

EnumType.prototype._check = function (val, cb) {
  var b = this._indices[val] !== undefined;
  if (!b && cb) {
    cb(PATH.slice(), val, this);
  }
  return b;
};

EnumType.prototype._read = function (tap) {
  var index = tap.readLong();
  var symbol = this._symbols[index];
  if (symbol === undefined) {
    throw new Error(f('invalid %s enum index: %s', this._name, index));
  }
  return symbol;
};

EnumType.prototype._skip = function (tap) { tap.skipLong(); };

EnumType.prototype._write = function (tap, val) {
  var index = this._indices[val];
  if (index === undefined) {
    throwInvalidError(null, val, this);
  }
  tap.writeLong(index);
};

EnumType.prototype._match = function (tap1, tap2) {
  return tap1.matchLong(tap2);
};

EnumType.prototype.compare = function (val1, val2) {
  return utils.compare(this._indices[val1], this._indices[val2]);
};

EnumType.prototype._updateResolver = function (resolver, type) {
  var symbols = this._symbols;
  if (
    type instanceof EnumType &&
    ~getAliases(this).indexOf(type._name) &&
    type._symbols.every(function (s) { return ~symbols.indexOf(s); })
  ) {
    resolver._symbols = type._symbols;
    resolver._read = type._read;
  }
};

EnumType.prototype._copy = function (val) {
  this._check(val, throwInvalidError);
  return val;
};

EnumType.prototype.getAliases = function () { return this._aliases; };

EnumType.prototype.getSymbols = function () { return this._symbols.slice(); };

EnumType.prototype.random = function () {
  return RANDOM.choice(this._symbols);
};

EnumType.prototype.toJSON = function () {
  return {name: this._name, type: 'enum', symbols: this._symbols};
};

/**
 * Avro fixed type.
 *
 * Represented simply as a `Buffer`.
 *
 */
function FixedType(attrs, opts) {
  if (attrs.size !== (attrs.size | 0) || attrs.size < 1) {
    throw new Error(f('invalid %j fixed size: %j', attrs.name, attrs.size));
  }

  var namespace = opts && opts.namespace;
  opts = updateOpts(opts, attrs);

  var resolutions = resolveNames(attrs, opts.namespace);
  this._name = resolutions.name;
  this._size = attrs.size | 0;
  this._aliases = resolutions.aliases;
  Type.call(this, opts.registry);

  opts.namespace = namespace;
}
util.inherits(FixedType, Type);

FixedType.prototype._check = function (val, cb) {
  var b = Buffer.isBuffer(val) && val.length === this._size;
  if (!b && cb) {
    cb(PATH.slice(), val, this);
  }
  return b;
};

FixedType.prototype._read = function (tap) {
  return tap.readFixed(this._size);
};

FixedType.prototype._skip = function (tap) {
  tap.skipFixed(this._size);
};

FixedType.prototype._write = function (tap, val) {
  if (!Buffer.isBuffer(val) || val.length !== this._size) {
    throwInvalidError(null, val, this);
  }
  tap.writeFixed(val, this._size);
};

FixedType.prototype._match = function (tap1, tap2) {
  return tap1.matchFixed(tap2, this._size);
};

FixedType.prototype.compare = Buffer.compare;

FixedType.prototype._updateResolver = function (resolver, type) {
  if (
    type instanceof FixedType &&
    this._size === type._size &&
    ~getAliases(this).indexOf(type._name)
  ) {
    resolver._size = this._size;
    resolver._read = this._read;
  }
};

FixedType.prototype._copy = BytesType.prototype._copy;

FixedType.prototype.getAliases = function () { return this._aliases; };

FixedType.prototype.getSize = function () { return this._size; };

FixedType.prototype.random = function () {
  return RANDOM.nextBuffer(this._size);
};

FixedType.prototype.toJSON = function () {
  return {name: this._name, type: 'fixed', size: this._size};
};

/**
 * Avro map.
 *
 * Represented as vanilla objects.
 *
 */
function MapType(attrs, opts) {
  if (!attrs.values) {
    throw new Error(f('missing map values: %j', attrs));
  }

  Type.call(this);
  this._values = createType(attrs.values, opts);
}
util.inherits(MapType, Type);

MapType.prototype.getValuesType = function () { return this._values; };

MapType.prototype._check = function (val, cb) {
  if (!val || typeof val != 'object' || val instanceof Array) {
    if (cb) {
      cb(PATH.slice(), val, this);
    }
    return false;
  }

  var keys = Object.keys(val);
  var b = true;
  var i, l, j, key;
  if (cb) {
    // Slow path.
    j = PATH.length;
    PATH.push('');
    for (i = 0, l = keys.length; i < l; i++) {
      key = PATH[j] = keys[i];
      if (!this._values._check(val[key], cb)) {
        b = false;
      }
    }
    PATH.pop();
  } else {
    for (i = 0, l = keys.length; i < l; i++) {
      if (!this._values._check(val[keys[i]], cb)) {
        return false;
      }
    }
  }
  return b;
};

MapType.prototype._read = function (tap) {
  var values = this._values;
  var val = {};
  var n;
  while ((n = readArraySize(tap))) {
    while (n--) {
      var key = tap.readString();
      val[key] = values._read(tap);
    }
  }
  return val;
};

MapType.prototype._skip = function (tap) {
  var values = this._values;
  var len, n;
  while ((n = tap.readLong())) {
    if (n < 0) {
      len = tap.readLong();
      tap.pos += len;
    } else {
      while (n--) {
        tap.skipString();
        values._skip(tap);
      }
    }
  }
};

MapType.prototype._write = function (tap, val) {
  if (!val || typeof val != 'object' || val instanceof Array) {
    throwInvalidError(null, val, this);
  }

  var values = this._values;
  var keys = Object.keys(val);
  var n = keys.length;
  var i, key;
  if (n) {
    tap.writeLong(n);
    for (i = 0; i < n; i++) {
      key = keys[i];
      tap.writeString(key);
      values._write(tap, val[key]);
    }
  }
  tap.writeLong(0);
};

MapType.prototype._match = function () {
  throw new Error('maps cannot be compared');
};

MapType.prototype._updateResolver = function (resolver, type, opts) {
  if (type instanceof MapType) {
    resolver._values = this._values.createResolver(type._values, opts);
    resolver._read = this._read;
  }
};

MapType.prototype._copy = function (val, opts) {
  if (val && typeof val == 'object' && !(val instanceof Array)) {
    var values = this._values;
    var keys = Object.keys(val);
    var i, l, key;
    var copy = {};
    for (i = 0, l = keys.length; i < l; i++) {
      key = keys[i];
      copy[key] = values._copy(val[key], opts);
    }
    return copy;
  }
  throwInvalidError(null, val, this);
};

MapType.prototype.compare = MapType.prototype._match;

MapType.prototype.random = function () {
  var val = {};
  var i, l;
  for (i = 0, l = RANDOM.nextInt(10); i < l; i++) {
    val[RANDOM.nextString(RANDOM.nextInt(20))] = this._values.random();
  }
  return val;
};

MapType.prototype.toJSON = function () {
  return {type: 'map', values: this._values};
};

/**
 * Avro array.
 *
 * Represented as vanilla arrays.
 *
 */
function ArrayType(attrs, opts) {
  if (!attrs.items) {
    throw new Error(f('missing array items: %j', attrs));
  }

  this._items = createType(attrs.items, opts);
  Type.call(this);
}
util.inherits(ArrayType, Type);

ArrayType.prototype._check = function (val, cb) {
  if (!(val instanceof Array)) {
    if (cb) {
      cb(PATH.slice(), val, this);
    }
    return false;
  }

  var b = true;
  var i, l, j;
  if (cb) {
    // Slow path.
    j = PATH.length;
    PATH.push('');
    for (i = 0, l = val.length; i < l; i++) {
      PATH[j] = '' + i;
      if (!this._items._check(val[i], cb)) {
        b = false;
      }
    }
    PATH.pop();
  } else {
    for (i = 0, l = val.length; i < l; i++) {
      if (!this._items._check(val[i], cb)) {
        return false;
      }
    }
  }
  return b;
};

ArrayType.prototype._read = function (tap) {
  var items = this._items;
  var val = [];
  var n;
  while ((n = tap.readLong())) {
    if (n < 0) {
      n = -n;
      tap.skipLong(); // Skip size.
    }
    while (n--) {
      val.push(items._read(tap));
    }
  }
  return val;
};

ArrayType.prototype._skip = function (tap) {
  var len, n;
  while ((n = tap.readLong())) {
    if (n < 0) {
      len = tap.readLong();
      tap.pos += len;
    } else {
      while (n--) {
        this._items._skip(tap);
      }
    }
  }
};

ArrayType.prototype._write = function (tap, val) {
  if (!(val instanceof Array)) {
    throwInvalidError(null, val, this);
  }

  var n = val.length;
  var i;
  if (n) {
    tap.writeLong(n);
    for (i = 0; i < n; i++) {
      this._items._write(tap, val[i]);
    }
  }
  tap.writeLong(0);
};

ArrayType.prototype._match = function (tap1, tap2) {
  var n1 = tap1.readLong();
  var n2 = tap2.readLong();
  var f;
  while (n1 && n2) {
    f = this._items._match(tap1, tap2);
    if (f) {
      return f;
    }
    if (!--n1) {
      n1 = readArraySize(tap1);
    }
    if (!--n2) {
      n2 = readArraySize(tap2);
    }
  }
  return utils.compare(n1, n2);
};

ArrayType.prototype._updateResolver = function (resolver, type, opts) {
  if (type instanceof ArrayType) {
    resolver._items = this._items.createResolver(type._items, opts);
    resolver._read = this._read;
  }
};

ArrayType.prototype._copy = function (val, opts) {
  if (!(val instanceof Array)) {
    throwInvalidError(null, val, this);
  }
  var items = [];
  var i, l;
  for (i = 0, l = val.length; i < l; i++) {
    items.push(this._items._copy(val[i], opts));
  }
  return items;
};

ArrayType.prototype.compare = function (val1, val2) {
  var n1 = val1.length;
  var n2 = val2.length;
  var i, l, f;
  for (i = 0, l = Math.min(n1, n2); i < l; i++) {
    if ((f = this._items.compare(val1[i], val2[i]))) {
      return f;
    }
  }
  return utils.compare(n1, n2);
};

ArrayType.prototype.getItemsType = function () { return this._items; };

ArrayType.prototype.random = function () {
  var arr = [];
  var i, l;
  for (i = 0, l = RANDOM.nextInt(10); i < l; i++) {
    arr.push(this._items.random());
  }
  return arr;
};

ArrayType.prototype.toJSON = function () {
  return {type: 'array', items: this._items};
};

/**
 * Avro record.
 *
 * Values are represented as instances of a programmatically generated
 * constructor (similar to a "specific record"), available via the
 * `getRecordConstructor` method. This "specific record class" gives
 * significant speedups over using generics objects.
 *
 * Note that vanilla objects are still accepted as valid as long as their
 * fields match (this makes it much more convenient to do simple things like
 * update nested records).
 *
 * This type is also used for errors (similar, except for the extra `Error`
 * constructor call) and for messages (see comment below).
 *
 */
function RecordType(attrs, opts) {
  var namespace = opts && opts.namespace;
  opts = updateOpts(opts, attrs);

  var resolutions = resolveNames(attrs, opts.namespace);
  this._name = resolutions.name;
  this._aliases = resolutions.aliases;
  // Requests shouldn't be registered since their name is only a placeholder.
  Type.call(this, attrs.type === 'request' ? undefined : opts.registry);

  if (!(attrs.fields instanceof Array)) {
    throw new Error(f('non-array %s fields', this._name));
  }
  this._fields = attrs.fields.map(function (f) {
    return new Field(f, opts);
  });
  if (utils.hasDuplicates(attrs.fields, function (f) { return f.name; })) {
    throw new Error(f('duplicate %s field name', this._name));
  }

<<<<<<< HEAD
  this._type = attrs.type;
  this._constructor = this._createConstructor(this._type === 'error');
=======
  this._constructor = this._createConstructor(attrs.type === 'error');
>>>>>>> 9aa026ea
  this._read = this._createReader();
  this._skip = this._createSkipper();
  this._write = this._createWriter();
  this._check = this._createChecker();

  opts.namespace = namespace;
}
util.inherits(RecordType, Type);

RecordType.prototype._createConstructor = function (isError) {
  // jshint -W054
  var outerArgs = [];
  var innerArgs = [];
  var ds = []; // Defaults.
  var innerBody = isError ? '  Error.call(this);\n' : '';
  // Not calling `Error.captureStackTrace` because this wouldn't be compatible
  // with browsers other than Chrome.
  var i, l, field, name, getDefault;
  for (i = 0, l = this._fields.length; i < l; i++) {
    field = this._fields[i];
    getDefault = field.getDefault;
    name = field._name;
    innerArgs.push('v' + i);
    innerBody += '  ';
    if (getDefault() === undefined) {
      innerBody += 'this.' + name + ' = v' + i + ';\n';
    } else {
      innerBody += 'if (v' + i + ' === undefined) { ';
      innerBody += 'this.' + name + ' = d' + ds.length + '(); ';
      innerBody += '} else { this.' + name + ' = v' + i + '; }\n';
      outerArgs.push('d' + ds.length);
      ds.push(getDefault);
    }
  }
  var outerBody = 'return function ' + unqualify(this._name) + '(';
  outerBody += innerArgs.join() + ') {\n' + innerBody + '};';
  var Record = new Function(outerArgs.join(), outerBody).apply(undefined, ds);

  var self = this;
  Record.getType = function () { return self; };
  Record.prototype = {
    constructor: Record,
    $clone: function (opts) { return self.clone(this, opts); },
    $compare: function (val) { return self.compare(this, val); },
    $getType: Record.getType,
    $isValid: function (opts) { return self.isValid(this, opts); },
    $toBuffer: function () { return self.toBuffer(this); },
    $toString: function (noCheck) { return self.toString(this, noCheck); }
  };
  // The names of these properties added to the prototype are prefixed with `$`
  // because it is an invalid property name in Avro but not in JavaScript.
  // (This way we are guaranteed not to be stepped over!)
  if (isError) {
    util.inherits(Record, Error);
    // Not setting the name on the prototype to be consistent with how object
    // fields are mapped to (only if defined in the schema as a field).
  }

  return Record;
};

RecordType.prototype._createChecker = function () {
  // jshint -W054
  var names = ['t', 'P'];
  var values = [this, PATH];
  var body = 'return function check' + unqualify(this._name) + '(val, cb) {\n';
  body += '  if (val === null || typeof val != \'object\') {\n';
  body += '    if (cb) { cb(P.slice(), val, t); }\n';
  body += '    return false;\n';
  body += '  }\n';
  if (!this._fields.length) {
    // Special case, empty record. We handle this directly.
    body += '  return true;\n';
  } else {
    for (i = 0, l = this._fields.length; i < l; i++) {
      field = this._fields[i];
      names.push('t' + i);
      values.push(field._type);
      if (field.getDefault() !== undefined) {
        body += '  var v' + i + ' = val.' + field._name + ';\n';
      }
    }
    body += '  if (cb) {\n';
    body += '    var b = 1;\n';
    body += '    var j = P.length;\n';
    body += '    P.push(\'\');\n';
    var i, l, field;
    for (i = 0, l = this._fields.length; i < l; i++) {
      field = this._fields[i];
      body += '    P[j] = \'' + field._name + '\';\n';
      if (field.getDefault() === undefined) {
        body += '    b &= t' + i + '._check(val.' + field._name + ', cb);\n';
      } else {
        body += '    b &= v' + i + ' === undefined || ';
        body += 't' + i + '._check(v' + i + ', cb);\n';
      }
    }
    body += '    P.pop();\n';
    body += '    return !!b;\n';
    body += '  } else {\n    return (\n      ';
    body += this._fields.map(function (field, i) {
      if (field.getDefault() === undefined) {
        return 't' + i + '._check(val.' + field._name + ')';
      } else {
        return '(v' + i + ' === undefined || t' + i + '._check(v' + i + '))';
      }
    }).join(' &&\n      ');
    body += '\n    );\n  }\n';
  }
  body += '};';
  return new Function(names.join(), body).apply(undefined, values);
};

RecordType.prototype._createReader = function () {
  // jshint -W054
  var uname = unqualify(this._name);
  var names = [];
  var values = [this._constructor];
  var i, l;
  for (i = 0, l = this._fields.length; i < l; i++) {
    names.push('t' + i);
    values.push(this._fields[i]._type);
  }
  var body = 'return function read' + uname + '(tap) {\n';
  body += '  return new ' + uname + '(';
  body += names.map(function (t) { return t + '._read(tap)'; }).join();
  body += ');\n};';
  names.unshift(uname);
  // We can do this since the JS spec guarantees that function arguments are
  // evaluated from left to right.
  return new Function(names.join(), body).apply(undefined, values);
};

RecordType.prototype._createSkipper = function () {
  // jshint -W054
  var args = [];
  var body = 'return function skip' + unqualify(this._name) + '(tap) {\n';
  var values = [];
  var i, l;
  for (i = 0, l = this._fields.length; i < l; i++) {
    args.push('t' + i);
    values.push(this._fields[i]._type);
    body += '  t' + i + '._skip(tap);\n';
  }
  body += '}';
  return new Function(args.join(), body).apply(undefined, values);
};

RecordType.prototype._createWriter = function () {
  // jshint -W054
  // We still do default handling here, in case a normal JS object is passed.
  var args = [];
  var body = 'return function write' + unqualify(this._name) + '(tap, val) {\n';
  var values = [];
  var i, l, field, value;
  for (i = 0, l = this._fields.length; i < l; i++) {
    field = this._fields[i];
    args.push('t' + i);
    values.push(field._type);
    body += '  ';
    if (field.getDefault() === undefined) {
      body += 't' + i + '._write(tap, val.' + field._name + ');\n';
    } else {
      value = field._type.toBuffer(field.getDefault()).toString('binary');
      // Convert the default value to a binary string ahead of time. We aren't
      // converting it to a buffer to avoid retaining too much memory. If we
      // had our own buffer pool, this could be an idea in the future.
      args.push('d' + i);
      values.push(value);
      body += 'var v' + i + ' = val.' + field._name + '; ';
      body += 'if (v' + i + ' === undefined) { ';
      body += 'tap.writeBinary(d' + i + ', ' + value.length + ');';
      body += ' } else { t' + i + '._write(tap, v' + i + '); }\n';
    }
  }
  body += '}';
  return new Function(args.join(), body).apply(undefined, values);
};

RecordType.prototype._updateResolver = function (resolver, type, opts) {
  // jshint -W054
  if (!~getAliases(this).indexOf(type._name)) {
    throw new Error(f('no alias for %s in %s', type._name, this._name));
  }

  var rFields = this._fields;
  var wFields = type._fields;
  var wFieldsMap = utils.toMap(wFields, function (f) { return f._name; });

  var innerArgs = []; // Arguments for reader constructor.
  var resolvers = {}; // Resolvers keyed by writer field name.
  var i, j, field, name, names, matches;
  for (i = 0; i < rFields.length; i++) {
    field = rFields[i];
    names = getAliases(field);
    matches = [];
    for (j = 0; j < names.length; j++) {
      name = names[j];
      if (wFieldsMap[name]) {
        matches.push(name);
      }
    }
    if (matches.length > 1) {
      throw new Error(f('multiple matches for %s', field.name));
    }
    if (!matches.length) {
      if (field.getDefault() === undefined) {
        throw new Error(f('no match for default-less %s', field.name));
      }
      innerArgs.push('undefined');
    } else {
      name = matches[0];
      resolvers[name] = {
        resolver: field._type.createResolver(wFieldsMap[name]._type, opts),
        name: field._name // Reader field name.
      };
      innerArgs.push(field._name);
    }
  }

  // See if we can add a bypass for unused fields at the end of the record.
  var lazyIndex = -1;
  i = wFields.length;
  while (i && resolvers[wFields[--i]._name] === undefined) {
    lazyIndex = i;
  }

  var uname = unqualify(this._name);
  var args = [uname];
  var values = [this._constructor];
  var body = '  return function read' + uname + '(tap,lazy) {\n';
  for (i = 0; i < wFields.length; i++) {
    if (i === lazyIndex) {
      body += '  if (!lazy) {\n';
    }
    field = type._fields[i];
    name = field._name;
    body += (~lazyIndex && i >= lazyIndex) ? '    ' : '  ';
    if (resolvers[name] === undefined) {
      args.push('t' + i);
      values.push(field._type);
      body += 't' + i + '._skip(tap);\n';
    } else {
      args.push('t' + i);
      values.push(resolvers[name].resolver);
      body += 'var ' + resolvers[name].name + ' = ';
      body += 't' + i + '._read(tap);\n';
    }
  }
  if (~lazyIndex) {
    body += '  }\n';
  }
  body +=  '  return new ' + uname + '(' + innerArgs.join() + ');\n};';

  resolver._read = new Function(args.join(), body).apply(undefined, values);
};

RecordType.prototype._match = function (tap1, tap2) {
  var fields = this._fields;
  var i, l, field, order, type;
  for (i = 0, l = fields.length; i < l; i++) {
    field = fields[i];
    order = field._order;
    type = field._type;
    if (order) {
      order *= type._match(tap1, tap2);
      if (order) {
        return order;
      }
    } else {
      type._skip(tap1);
      type._skip(tap2);
    }
  }
  return 0;
};

RecordType.prototype._copy = function (val, opts) {
  // jshint -W058
  var hook = opts && opts.fieldHook;
  var values = [undefined];
  var i, l, field, value;
  for (i = 0, l = this._fields.length; i < l; i++) {
    field = this._fields[i];
    value = val[field._name];
    if (value === undefined && field.hasOwnProperty('getDefault')) {
      value = field.getDefault();
    } else {
      value = field._type._copy(val[field._name], opts);
    }
    if (hook) {
      value = hook(field, value, this);
    }
    values.push(value);
  }
  return new (this._constructor.bind.apply(this._constructor, values));
};

RecordType.prototype.compare = function (val1, val2) {
  var fields = this._fields;
  var i, l, field, name, order, type;
  for (i = 0, l = fields.length; i < l; i++) {
    field = fields[i];
    name = field._name;
    order = field._order;
    type = field._type;
    if (order) {
      order *= type.compare(val1[name], val2[name]);
      if (order) {
        return order;
      }
    }
  }
  return 0;
};

RecordType.prototype.random = function () {
  // jshint -W058
  var fields = this._fields.map(function (f) { return f._type.random(); });
  fields.unshift(undefined);
  return new (this._constructor.bind.apply(this._constructor, fields));
};

RecordType.prototype.getAliases = function () { return this._aliases; };

RecordType.prototype.getFields = function () { return this._fields.slice(); };

RecordType.prototype.getRecordConstructor = function () {
  return this._constructor;
};

RecordType.prototype.toJSON = function () {
  return {name: this._name, type: this._type, fields: this._fields};
};

/**
 * Derived type abstract class.
 *
 */
function LogicalType(attrs, opts, Types) {
  Type.call(this);
  LOGICAL_TYPE = this;
  this._underlyingType = createType(attrs, opts);

  // Convenience type check.
  if (Types && !~Types.indexOf(this._underlyingType.constructor)) {
    var lType = attrs.logicalType;
    var uType = this._underlyingType;
    throw new Error(f('invalid underlying type for %s: %s', lType, uType));
  }
}
util.inherits(LogicalType, Type);

LogicalType.prototype.getUnderlyingType = function () {
  return this._underlyingType;
};

LogicalType.prototype._read = function (tap) {
  return this._fromValue(this._underlyingType._read(tap));
};

LogicalType.prototype._write = function (tap, any) {
  this._underlyingType._write(tap, this._toValue(any));
};

LogicalType.prototype._check = function (any, cb) {
  try {
    var val = this._toValue(any);
  } catch (err) {
    if (cb) {
      cb(PATH.slice(), any, this);
    }
    return false;
  }
  return this._underlyingType._check(val, cb);
};

LogicalType.prototype._copy = function (any, opts) {
  var type = this._underlyingType;
  switch (opts && opts.coerce) {
    case 3: // To string.
      return type._copy(this._toValue(any), opts);
    case 2: // From string.
      return this._fromValue(type._copy(any, opts));
    default: // Normal copy.
      return this._fromValue(type._copy(this._toValue(any), opts));
  }
};

LogicalType.prototype._updateResolver = function (resolver, type, opts) {
  var _fromValue = this._resolve(type, opts);
  if (_fromValue) {
    resolver._read = function (tap) { return _fromValue(type._read(tap)); };
  }
};

LogicalType.prototype.random = function () {
  return this._fromValue(this._underlyingType.random());
};

LogicalType.prototype.compare = function (obj1, obj2) {
  var val1 = this._toValue(obj1);
  var val2 = this._toValue(obj2);
  return this._underlyingType.compare(val1, val2);
};

LogicalType.prototype.toJSON = function () {
  return this._underlyingType.toJSON();
};

// Methods to be implemented.
LogicalType.prototype._fromValue = utils.abstractFunction;
LogicalType.prototype._toValue = utils.abstractFunction;
LogicalType.prototype._resolve = utils.abstractFunction;


// General helpers.

/**
 * Customizable long.
 *
 * This allows support of arbitrarily large long (e.g. larger than
 * `Number.MAX_SAFE_INTEGER`). See `LongType.using` method above.
 *
 */
function AbstractLongType(noUnpack) {
  LongType.call(this);
  this._noUnpack = !!noUnpack;
}
util.inherits(AbstractLongType, LongType);

AbstractLongType.prototype._check = function (val, cb) {
  var b = this._isValid(val);
  if (!b && cb) {
    cb(PATH.slice(), val, this);
  }
  return b;
};

AbstractLongType.prototype._read = function (tap) {
  var buf, pos;
  if (this._noUnpack) {
    pos = tap.pos;
    tap.skipLong();
    buf = tap.buf.slice(pos, tap.pos);
  } else {
    buf = tap.unpackLongBytes(tap);
  }
  if (tap.isValid()) {
    return this._fromBuffer(buf);
  }
};

AbstractLongType.prototype._write = function (tap, val) {
  if (!this._isValid(val)) {
    throwInvalidError(null, val, this);
  }
  var buf = this._toBuffer(val);
  if (this._noUnpack) {
    tap.writeFixed(buf);
  } else {
    tap.packLongBytes(buf);
  }
};

AbstractLongType.prototype._copy = function (val, opts) {
  switch (opts && opts.coerce) {
    case 3: // To string.
      return this._toJSON(val);
    case 2: // From string.
      return this._fromJSON(val);
    default: // Normal copy.
      // Slow but guarantees most consistent results. Faster alternatives would
      // require assumptions on the long class used (e.g. immutability).
      return this._fromJSON(JSON.parse(JSON.stringify(this._toJSON(val))));
  }
};

AbstractLongType.prototype.random = function () {
  return this._fromJSON(LongType.prototype.random());
};

// Methods to be implemented by the user.
AbstractLongType.prototype._fromBuffer = utils.abstractFunction;
AbstractLongType.prototype._toBuffer = utils.abstractFunction;
AbstractLongType.prototype._fromJSON = utils.abstractFunction;
AbstractLongType.prototype._toJSON = utils.abstractFunction;
AbstractLongType.prototype._isValid = utils.abstractFunction;
AbstractLongType.prototype.compare = utils.abstractFunction;

/**
 * Field.
 *
 * @param attrs {Object} The field's schema.
 * @para opts {Object} Schema parsing options (the same as `Type`s').
 *
 */
function Field(attrs, opts) {
  var name = attrs.name;
  if (typeof name != 'string' || !NAME_PATTERN.test(name)) {
    throw new Error(f('invalid field name: %s', name));
  }

  this._name = name;
  this._type = createType(attrs.type, opts);
  this._aliases = attrs.aliases || [];

  this._order = (function (order) {
    switch (order) {
      case 'ascending':
        return 1;
      case 'descending':
        return -1;
      case 'ignore':
        return 0;
      default:
        throw new Error(f('invalid order: %j', order));
    }
  })(attrs.order === undefined ? 'ascending' : attrs.order);

  var value = attrs['default'];
  if (value !== undefined) {
    // We need to convert defaults back to a valid format (unions are
    // disallowed in default definitions, only the first type of each union is
    // allowed instead).
    // http://apache-avro.679487.n3.nabble.com/field-union-default-in-Java-td1175327.html
    var type = this._type;
    var val = type._copy(value, {coerce: 2, wrap: 2});
    // The clone call above will throw an error if the default is invalid.
    if (type instanceof PrimitiveType && !(type instanceof BytesType)) {
      // These are immutable.
      this.getDefault = function () { return val; };
    } else {
      this.getDefault = function () { return type._copy(val); };
    }
  }
}

Field.prototype.getAliases = function () { return this._aliases; };

Field.prototype.getDefault = function () {}; // Undefined default.

Field.prototype.getName = function () { return this._name; };

Field.prototype.getOrder = function () {
  return ['descending', 'ignore', 'ascending'][this._order + 1];
};

Field.prototype.getType = function () { return this._type; };

Field.prototype.inspect = function () { return f('<Field %j>', this._name); };

/**
 * Resolver to read a writer's schema as a new schema.
 *
 * @param readerType {Type} The type to convert to.
 *
 */
function Resolver(readerType) {
  // Add all fields here so that all resolvers share the same hidden class.
  this._readerType = readerType;
  this._items = null;
  this._read = null;
  this._size = 0;
  this._symbols = null;
  this._values = null;
}

Resolver.prototype.inspect = function () { return '<Resolver>'; };

/**
 * Read a value from a tap.
 *
 * @param type {Type} The type to decode.
 * @param tap {Tap} The tap to read from. No checks are performed here.
 * @param resolver {Resolver} Optional resolver. It must match the input type.
 * @param lazy {Boolean} Skip trailing fields when using a resolver.
 *
 */
function readValue(type, tap, resolver, lazy) {
  if (resolver) {
    if (resolver._readerType !== type) {
      throw new Error('invalid resolver');
    }
    return resolver._read(tap, lazy);
  } else {
    return type._read(tap);
  }
}

/**
 * Create default parsing options.
 *
 * @param attrs {Object} Schema to populate options with.
 * @param opts {Object} Base options.
 *
 */
function updateOpts(opts, attrs) {
  opts = opts || {};
  opts.namespace = attrs && attrs.namespace || opts.namespace;
  opts.registry = opts.registry || {};
  opts.logicalTypes = opts.logicalTypes || {};
  return opts;
}

/**
 * Resolve a schema's name and aliases.
 *
 * @param attrs {Object} True schema (can't be a string).
 * @param namespace {String} Optional parent namespace.
 * @param key {String} Key where the name should be looked up (defaults to
 * `name`).
 *
 */
function resolveNames(attrs, namespace) {
  namespace = attrs.namespace || namespace;

  var name = attrs.name;
  if (!name) {
    throw new Error(f('missing name property in schema: %j', attrs));
  }
  return {
    name: qualify(name),
    aliases: attrs.aliases ? attrs.aliases.map(qualify) : []
  };

  function qualify(name) {
    if (!~name.indexOf('.') && namespace) {
      name = namespace + '.' + name;
    }
    var tail = unqualify(name);
    if (isPrimitive(tail)) {
      // Primitive types cannot be defined in any namespace.
      throw new Error(f('cannot rename primitive type: %j', tail));
    }
    name.split('.').forEach(function (part) {
      if (!NAME_PATTERN.test(part)) {
        throw new Error(f('invalid name: %j', name));
      }
    });
    return name;
  }
}

/**
 * Remove namespace from a name.
 *
 * @param name {String} Full or short name.
 *
 */
function unqualify(name) {
  var parts = name.split('.');
  return parts[parts.length - 1];
}

/**
 * Get all aliases for a type (including its name).
 *
 * @param obj {Type|Object} Typically a type or a field. Its aliases property
 * must exist and be an array.
 *
 */
function getAliases(obj) {
  var names = [obj._name];
  var aliases = obj._aliases;
  var i, l;
  for (i = 0, l = aliases.length; i < l; i++) {
    names.push(aliases[i]);
  }
  return names;
}

/**
 * Get a type's "type" (as a string, e.g. `'record'`, `'string'`).
 *
 * @param type {Type} Any type.
 *
 */
function getTypeName(type) {
  var obj = type.toJSON();
  return typeof obj == 'string' ? obj : obj.type;
}

/**
 * Check whether a type's name is a primitive.
 *
 * @param name {String} Type name (e.g. `'string'`, `'array'`).
 *
 */
function isPrimitive(name) {
  var type = TYPES[name];
  return type !== undefined && type.prototype instanceof PrimitiveType;
}

/**
 * Get the number of elements in an array block.
 *
 * @param tap {Tap} A tap positioned at the beginning of an array block.
 *
 */
function readArraySize(tap) {
  var n = tap.readLong();
  if (n < 0) {
    n = -n;
    tap.skipLong(); // Skip size.
  }
  return n;
}

/**
 * Correctly stringify an object which contains types.
 *
 * @param obj {Object} The object to stringify. Typically, a type itself or an
 * object containing types. Any types inside will be expanded only once then
 * referenced by name.
 * @param noDeref {Boolean} Always reference types by name when possible,
 * rather than expand it the first time it is encountered.
 *
 */
function stringify(obj, noDeref) {
  // Since JS objects are unordered, this implementation (unfortunately)
  // relies on engines returning properties in the same order that they are
  // inserted in. This is not in the JS spec, but can be "somewhat" safely
  // assumed (more here: http://stackoverflow.com/q/5525795/1062617).
  return (function (registry) {
    return JSON.stringify(obj, function (key, value) {
      if (value instanceof Field) {
        return {name: value._name, type: value._type};
      } else if (value && value.name) {
        var name = value.name;
        if (noDeref || registry[name]) {
          return name;
        }
        registry[name] = true;
      }
      return value;
    });
  })({});
}

/**
 * Check whether a long can be represented without precision loss.
 *
 * @param n {Number} The number.
 *
 * Two things to note:
 *
 * + We are not using the `Number` constants for compatibility with older
 *   browsers.
 * + We must remove one from each bound because of rounding errors.
 *
 */
function isSafeLong(n) {
  return n >= -9007199254740990 && n <= 9007199254740990;
}

/**
 * Throw a somewhat helpful error on invalid object.
 *
 * @param path {Array} Passed from hook, but unused (because empty where this
 * function is used, since we aren't keeping track of it for effiency).
 * @param val {...} The object to reject.
 * @param type {Type} The type to check against.
 *
 * This method is mostly used from `_write` to signal an invalid object for a
 * given type. Note that this provides less information than calling `isValid`
 * with a hook since the path is not propagated (for efficiency reasons).
 *
 */
function throwInvalidError(path, val, type) {
  throw new Error(f('invalid %s: %j', type, val));
}


module.exports = {
  LogicalType: LogicalType,
  Type: Type,
  createType: createType,
  stringify: stringify,
  types: (function () {
    // Base types are redundant but exported for backwards compatibility.
    var obj = {Type: Type, LogicalType: LogicalType};
    var types = Object.keys(TYPES);
    var i, l, Class;
    for (i = 0, l = types.length; i < l; i++) {
      Class = TYPES[types[i]];
      obj[Class.name] = Class;
    }
    return obj;
  })()
};<|MERGE_RESOLUTION|>--- conflicted
+++ resolved
@@ -1426,8 +1426,9 @@
   var resolutions = resolveNames(attrs, opts.namespace);
   this._name = resolutions.name;
   this._aliases = resolutions.aliases;
+  this._type = attrs.type;
   // Requests shouldn't be registered since their name is only a placeholder.
-  Type.call(this, attrs.type === 'request' ? undefined : opts.registry);
+  Type.call(this, this._type === 'request' ? undefined : opts.registry);
 
   if (!(attrs.fields instanceof Array)) {
     throw new Error(f('non-array %s fields', this._name));
@@ -1439,12 +1440,7 @@
     throw new Error(f('duplicate %s field name', this._name));
   }
 
-<<<<<<< HEAD
-  this._type = attrs.type;
   this._constructor = this._createConstructor(this._type === 'error');
-=======
-  this._constructor = this._createConstructor(attrs.type === 'error');
->>>>>>> 9aa026ea
   this._read = this._createReader();
   this._skip = this._createSkipper();
   this._write = this._createWriter();
