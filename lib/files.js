--- conflicted
+++ resolved
@@ -51,7 +51,7 @@
  *
  */
 function parse(schema, opts) {
-  return types.Type.fromSchema(loadSchema(schema), opts);
+  return schemas.createType(loadSchema(schema), opts);
 }
 
 
@@ -272,13 +272,8 @@
     allowHalfOpen: false
   });
 
-<<<<<<< HEAD
-  this._type = type;
+  this._type = parse(schema);
   this._writeValue = function (tap, val) {
-=======
-  this._type = parse(schema);
-  this._writeObj = function (tap, obj) {
->>>>>>> 7a1c5952
     try {
       this._type._write(tap, val);
     } catch (err) {
@@ -345,13 +340,13 @@
   });
 
   var obj, type;
-  if (schema instanceof types.Type) {
+  if (schema instanceof schemas.types.Type) {
     type = schema;
     schema = undefined;
   } else {
-    // Cache full schema to be able to write it to the header later.
+    // Keep full schema to be able to write it to the header later.
     obj = loadSchema(schema);
-    type = types.Type.fromSchema(obj);
+    type = schemas.createType(obj);
     schema = JSON.stringify(obj);
   }
 
@@ -403,11 +398,7 @@
 
   if (!this._omitHeader) {
     var meta = {
-<<<<<<< HEAD
-      'avro.schema': new Buffer(this._type.getSchema()),
-=======
-      'avro.schema': new Buffer(this._schema || this._type.toString()),
->>>>>>> 7a1c5952
+      'avro.schema': new Buffer(this._schema || this._type.getSchema()),
       'avro.codec': new Buffer(this._codec)
     };
     var Header = HEADER_TYPE.getRecordConstructor();
@@ -587,22 +578,6 @@
 }
 
 /**
-<<<<<<< HEAD
- * Check whether an argument is a type and return a helpful error message.
- *
- */
-function checkIsType(type) {
-  if (!type) {
-    throw new Error('missing type');
-  }
-  if (!(type instanceof schemas.types.Type)) {
-    throw new Error(f('not a type: %j', type));
-  }
-}
-
-/**
-=======
->>>>>>> 7a1c5952
  * Create bytes consumer, either reading or skipping records.
  *
  */
